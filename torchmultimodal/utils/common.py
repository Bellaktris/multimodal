# Copyright (c) Meta Platforms, Inc. and affiliates.
# All rights reserved.
#
# This source code is licensed under the BSD-style license found in the
# LICENSE file in the root directory of this source tree.

import hashlib
import os
from collections import OrderedDict
from dataclasses import fields
from typing import Optional, Tuple

import torch
from torch import Tensor


def get_current_device():
    if torch.cuda.is_available() and torch.cuda.is_initialized():
        return f"cuda:{torch.cuda.current_device()}"
    else:
        return torch.device("cpu")


<<<<<<< HEAD
def calculate_same_padding(kernel_size: Tuple[int, ...], stride: Tuple[int, ...]):
    # assumes that the input shape is divisible by stride
    total_pad = tuple([k - s for k, s in zip(kernel_size, stride)])
    pad_input = []
    for p in total_pad[::-1]:  # reverse since F.pad starts from last dim
        pad_input.append((p // 2 + p % 2, p // 2))
    pad_input = tuple(sum(pad_input, tuple()))
    return pad_input
=======
def shift_dim(
    x: Tensor, src_dim: int = -1, dest_dim: int = -1, make_contiguous: bool = True
):
    """Permutes tensor x by moving src_dim to dest_dim.
    i.e. shift_dim(x, 1, -1) would be (b, c, t, h, w) -> (b, t, h, w, c)

    Code taken from VideoGPT
    https://github.com/wilson1yan/VideoGPT/blob/master/videogpt/utils.py

    Args:
        x (Tensor): input Tensor you want to permute
        src_dim (int, optional): the axis you want to move. Negative indexing supported. Defaults to -1.
        dest_dim (int, optional): the axis you want to move to. Negative indexing supported. Defaults to -1.
        make_contiguous (bool, optional): if you want the output tensor to be contiguous in memory. Defaults to True.

    Returns:
        Tensor: permuted Tensor
    """
    n_dims = len(x.shape)
    # Remap negative dim
    if src_dim < 0:
        src_dim = n_dims + src_dim
    if dest_dim < 0:
        dest_dim = n_dims + dest_dim

    assert 0 <= src_dim < n_dims and 0 <= dest_dim < n_dims

    dims = list(range(n_dims))
    del dims[src_dim]

    permutation = []
    ctr = 0
    for i in range(n_dims):
        if i == dest_dim:
            permutation.append(src_dim)
        else:
            permutation.append(dims[ctr])
            ctr += 1
    x = x.permute(permutation)
    if make_contiguous:
        x = x.contiguous()
    return x
>>>>>>> 13e60d9b


class PretrainedMixin:
    def get_model_dir(self, url):
        return os.path.join(
            torch.hub.get_dir(),
            "multimodal",
            hashlib.sha256(url.encode("utf-8")).hexdigest(),
        )

    def load_model(
        self,
        pretrained_url: Optional[str],
        load_state_dict: bool = True,
        state_dict_key: Optional[str] = None,
    ):
        assert isinstance(
            self, torch.nn.Module
        ), "load_model can only be called on an nn.Module instance"
        if os.path.exists(pretrained_url):
            state_dict = torch.load(pretrained_url)
        else:
            state_dict = torch.hub.load_state_dict_from_url(
                pretrained_url, model_dir=self.get_model_dir(pretrained_url)
            )
        if state_dict_key:
            state_dict = state_dict[state_dict_key]

        if load_state_dict:
            self.load_state_dict(state_dict)
        return state_dict


class ModelOutput(OrderedDict):
    def keys(self):
        for field in fields(self):
            yield field.name

    def __getitem__(self, key):
        return getattr(self, key)

    def __iter__(self):
        yield from self.keys()

    def values(self):
        for field in fields(self):
            yield getattr(self, field.name)

    def items(self):
        for field in fields(self):
            yield field.name, getattr(self, field.name)<|MERGE_RESOLUTION|>--- conflicted
+++ resolved
@@ -8,7 +8,7 @@
 import os
 from collections import OrderedDict
 from dataclasses import fields
-from typing import Optional, Tuple
+from typing import Optional, Tuple, Union
 
 import torch
 from torch import Tensor
@@ -21,8 +21,29 @@
         return torch.device("cpu")
 
 
-<<<<<<< HEAD
-def calculate_same_padding(kernel_size: Tuple[int, ...], stride: Tuple[int, ...]):
+def calculate_same_padding(
+    kernel_size: Union[int, Tuple[int, ...]], stride: Union[int, Tuple[int, ...]]
+):
+    """Calculates padding amount on each dimension based on given kernel size and stride.
+
+    Pads to match the 'SAME' padding in Keras, i.e., with a stride of 1 output is guaranteed
+    to have the same shape as input, with stride 2 the dimensions of output are halved.
+
+    Code taken from VideoGPT
+    https://github.com/wilson1yan/VideoGPT/blob/master/videogpt/vqvae.py
+
+    Args:
+        kernel_size (int or Tuple): size of convolutional kernel
+        stride (int or Tuple): stride amount of kernel
+
+    Returns:
+        Tuple: the padding amount in a tuple of tuples for each dimension
+    """
+    if isinstance(kernel_size, int):
+        kernel_size = (kernel_size,) * 3
+    if isinstance(stride, int):
+        stride = (stride,) * 3
+
     # assumes that the input shape is divisible by stride
     total_pad = tuple([k - s for k, s in zip(kernel_size, stride)])
     pad_input = []
@@ -30,7 +51,8 @@
         pad_input.append((p // 2 + p % 2, p // 2))
     pad_input = tuple(sum(pad_input, tuple()))
     return pad_input
-=======
+
+
 def shift_dim(
     x: Tensor, src_dim: int = -1, dest_dim: int = -1, make_contiguous: bool = True
 ):
@@ -73,7 +95,6 @@
     if make_contiguous:
         x = x.contiguous()
     return x
->>>>>>> 13e60d9b
 
 
 class PretrainedMixin:
